"""Example Capsule CRM MCP Server.

This minimal server exposes read only Capsule CRM operations as Model Context
Protocol (MCP) tools.  It is intentionally simple so it can be used as a
reference implementation when integrating Capsule with AI assistants.

Run locally:
    uvicorn capsule_mcp.server:app --reload
"""

import os
from typing import Any, Dict

from dotenv import load_dotenv

import httpx
from fastapi import FastAPI
from fastmcp import FastMCP
from fastmcp.server.auth import BearerAuthProvider
from fastmcp.server.auth.providers.bearer import RSAKeyPair

# ---------------------------------------------------------------------------
# Environment
# ---------------------------------------------------------------------------

# Load variables from a .env file if present before reading any env vars
load_dotenv()

# ---------------------------------------------------------------------------
# Configuration
# ---------------------------------------------------------------------------

CAPSULE_BASE_URL = os.getenv("CAPSULE_BASE_URL", "https://api.capsulecrm.com/api/v2")

# Capsule API token. For tests the ``PYTEST_CURRENT_TEST`` environment variable
# is set while requests are executed, so we lazily default to ``"test-token"``
# inside ``capsule_request`` rather than during import.
CAPSULE_API_TOKEN = os.getenv("CAPSULE_API_TOKEN")

# Generate a test key pair for development
key_pair = RSAKeyPair.generate()

# ---------------------------------------------------------------------------
# API Client
# ---------------------------------------------------------------------------

async def capsule_request(method: str, endpoint: str, **kwargs) -> Dict[str, Any]:
    """Make a request to the Capsule CRM API."""
    url = f"{CAPSULE_BASE_URL.rstrip('/')}/{endpoint.lstrip('/')}"

    token = CAPSULE_API_TOKEN
    if not token and os.getenv("PYTEST_CURRENT_TEST"):
        token = "test-token"
    if not token:
        raise RuntimeError(
            "CAPSULE_API_TOKEN env var is required – create one in Capsule → "
            "My Preferences → API Authentication and restart the server."
        )

    headers = {
        "Authorization": f"Bearer {token}",
        "Accept": "application/json",
        "Content-Type": "application/json",
        "User-Agent": "capsule-mcp-server/0.1.0 (+https://github.com/fuzzylabs/capsule-crm-mcp-server)",
    }

    async with httpx.AsyncClient(timeout=20) as client:
        response = await client.request(method, url, headers=headers, **kwargs)
        
        try:
            response.raise_for_status()
        except httpx.HTTPStatusError as exc:
            if exc.response.headers.get("content-type", "").startswith("application/json"):
                detail = exc.response.json()
            else:
                detail = exc.response.text
            raise RuntimeError(f"Capsule API error {exc.response.status_code}: {detail}") from None
            
        return response.json()

# ---------------------------------------------------------------------------
# MCP Server
# ---------------------------------------------------------------------------

# Create the MCP server
mcp = FastMCP(
    name="Capsule CRM MCP",
    description=(
        "Read only Capsule CRM tools for listing contacts and opportunities." 
        "Useful as a lightweight example of the Model Context Protocol."
    ),
    auth=BearerAuthProvider(public_key=key_pair.public_key),
)

if os.getenv("PYTEST_CURRENT_TEST"):
    app = mcp.http_app()
else:
    app = FastAPI()
<<<<<<< HEAD
    mcp_app = mcp.http_app()
    app.mount("/mcp", mcp_app)
    app.mount("/mcp/", mcp_app)  # Also mount with trailing slash
=======
    app.mount("/mcp/", mcp.http_app())
>>>>>>> 6e5730ec

# ---------------------------------------------------------------------------
# Tools
# ---------------------------------------------------------------------------

@mcp.tool
async def list_contacts(
    page: int = 1,
    per_page: int = 50,
    archived: bool = False,
) -> Dict[str, Any]:
    """Return a paginated list of contacts."""
    params = {
        "page": page,
        "perPage": per_page,
        "archived": str(archived).lower(),
    }
    return await capsule_request("GET", "parties", params=params)

@mcp.tool
async def search_contacts(
    keyword: str,
    page: int = 1,
    per_page: int = 50,
) -> Dict[str, Any]:
    """Fuzzy search contacts by name, email, or organisation."""
    params = {"q": keyword, "page": page, "perPage": per_page}
    return await capsule_request("GET", "parties/search", params=params)


@mcp.tool
async def list_open_opportunities(
    page: int = 1,
    per_page: int = 50,
) -> Dict[str, Any]:
    """Return open opportunities ordered by expected close date."""
    params = {
        "page": page,
        "perPage": per_page,
        "status": "open",
        "sort": "expectedCloseDate",
    }
    return await capsule_request("GET", "opportunities", params=params)

# ---------------------------------------------------------------------------
# CLI
# ---------------------------------------------------------------------------

if __name__ == "__main__":
    import uvicorn
    
    uvicorn.run(
        "capsule_mcp.server:app",
        host="0.0.0.0",
        port=int(os.getenv("PORT", "8000")),
        reload=True,
    )<|MERGE_RESOLUTION|>--- conflicted
+++ resolved
@@ -96,13 +96,7 @@
     app = mcp.http_app()
 else:
     app = FastAPI()
-<<<<<<< HEAD
-    mcp_app = mcp.http_app()
-    app.mount("/mcp", mcp_app)
-    app.mount("/mcp/", mcp_app)  # Also mount with trailing slash
-=======
     app.mount("/mcp/", mcp.http_app())
->>>>>>> 6e5730ec
 
 # ---------------------------------------------------------------------------
 # Tools
